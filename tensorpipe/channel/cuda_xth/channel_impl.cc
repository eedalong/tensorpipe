/*
 * Copyright (c) Facebook, Inc. and its affiliates.
 * All rights reserved.
 *
 * This source code is licensed under the BSD-style license found in the
 * LICENSE file in the root directory of this source tree.
 */

#include <tensorpipe/channel/cuda_xth/channel_impl.h>

#include <memory>
#include <string>
#include <utility>

#include <cuda_runtime.h>
#include <nop/serializer.h>
#include <nop/structure.h>

#include <tensorpipe/channel/cuda_xth/context_impl.h>
#include <tensorpipe/common/defs.h>
#include <tensorpipe/common/error.h>
#include <tensorpipe/transport/connection.h>

namespace tensorpipe {
namespace channel {
namespace cuda_xth {

namespace {

struct Descriptor {
<<<<<<< HEAD
  bool isSrcCudaBuffer;
  uintptr_t event;
  uintptr_t srcPtr;
  int srcDeviceIdx;
  uintptr_t srcStream;
  NOP_STRUCTURE(
      Descriptor,
      isSrcCudaBuffer,
      event,
      srcPtr,
      srcDeviceIdx,
      srcStream);
=======
  uintptr_t startEvent;
  uintptr_t srcPtr;
  int srcDeviceIdx;
  uintptr_t srcStream;
  NOP_STRUCTURE(Descriptor, startEvent, srcPtr, srcDeviceIdx, srcStream);
>>>>>>> 1419586a
};

} // namespace

SendOperation::SendOperation(
    int deviceIdx,
    void* ptr,
    size_t length,
    cudaStream_t stream,
    TSendCallback callback)
    : isCudaBuffer(true),
      deviceIdx(deviceIdx),
      ptr(ptr),
      length(length),
      stream(stream),
      callback(std::move(callback)),
<<<<<<< HEAD
      event(tensorpipe::in_place, deviceIdx) {
  event->record(stream);
=======
      startEv(deviceIdx) {
  startEv.record(stream);
>>>>>>> 1419586a
}

SendOperation::SendOperation(void* ptr, size_t length, TSendCallback callback)
    : isCudaBuffer(false),
      ptr(ptr),
      length(length),
      callback(std::move(callback)) {}

RecvOperation::RecvOperation(
    int deviceIdx,
    CudaBuffer buffer,
    size_t length,
    TRecvCallback callback)
    : isCudaBuffer(true),
      ptr(buffer.ptr),
      length(length),
      deviceIdx(deviceIdx),
      stream(buffer.stream),
      callback(std::move(callback)) {}

<<<<<<< HEAD
RecvOperation::RecvOperation(
    CpuBuffer buffer,
    size_t length,
    TRecvCallback callback)
    : isCudaBuffer(false),
      ptr(buffer.ptr),
      length(length),
      callback(std::move(callback)) {}
=======
void RecvOperation::process() {
  {
    CudaDeviceGuard guard(deviceIdx);
    TP_CUDA_CHECK(cudaStreamWaitEvent(stream, startEvent, 0));
    TP_CUDA_CHECK(
        cudaMemcpyAsync(ptr, srcPtr, length, cudaMemcpyDeviceToDevice, stream));
  }

  CudaEvent stopEv(deviceIdx);
  stopEv.record(stream);
  stopEv.wait(srcStream, srcDeviceIdx);
}
>>>>>>> 1419586a

ChannelImpl::ChannelImpl(
    ConstructorToken token,
    std::shared_ptr<ContextImpl> context,
    std::string id,
    std::shared_ptr<transport::Connection> descriptorConnection,
    std::shared_ptr<transport::Connection> completionConnection)
    : ChannelImplBoilerplate<ContextImpl, ChannelImpl>(
          token,
          std::move(context),
          std::move(id)),
      descriptorConnection_(std::move(descriptorConnection)),
      completionConnection_(std::move(completionConnection)) {}

void ChannelImpl::initImplFromLoop() {
  context_->enroll(*this);
}

void ChannelImpl::sendImplFromLoop(
    uint64_t sequenceNumber,
    Buffer buffer,
    size_t length,
    TSendCallback callback) {
  if (buffer.device().type == kCudaDeviceType) {
    int deviceIdx = cudaDeviceForPointer(
        context_->getCudaLib(), buffer.unwrap<CudaBuffer>().ptr);
    SendOpIter opIter = sendOps_.emplaceBack(
        sequenceNumber,
        deviceIdx,
        buffer.unwrap<CudaBuffer>().ptr,
        length,
        buffer.unwrap<CudaBuffer>().stream,
        std::move(callback));

    sendOps_.advanceOperation(opIter);
  } else if (buffer.device().type == kCpuDeviceType) {
    SendOpIter opIter = sendOps_.emplaceBack(
        sequenceNumber,
        buffer.unwrap<CpuBuffer>().ptr,
        length,
        std::move(callback));

    sendOps_.advanceOperation(opIter);
  } else {
    TP_THROW_ASSERT() << "Unsupported device " << buffer.device().toString();
  }
}

void ChannelImpl::advanceSendOperation(
    SendOpIter opIter,
    SendOperation::State prevOpState) {
  TP_DCHECK(context_->inLoop());

  SendOperation& op = *opIter;

  sendOps_.attemptTransition(
      opIter,
      /*from=*/SendOperation::UNINITIALIZED,
      /*to=*/SendOperation::FINISHED,
      /*cond=*/error_ || op.length == 0,
      /*actions=*/{&ChannelImpl::callSendCallback});

  // Needs to go after previous op to ensure predictable and consistent ordering
  // of write calls on the descriptor control connection and read calls on the
  // completion control connection.
  sendOps_.attemptTransition(
      opIter,
      /*from=*/SendOperation::UNINITIALIZED,
      /*to=*/SendOperation::READING_COMPLETION,
      /*cond=*/!error_ && prevOpState >= SendOperation::READING_COMPLETION,
      /*actions=*/
      {&ChannelImpl::writeDescriptor, &ChannelImpl::readCompletion});

  sendOps_.attemptTransition(
      opIter,
      /*from=*/SendOperation::READING_COMPLETION,
      /*to=*/SendOperation::FINISHED,
      /*cond=*/op.doneReadingCompletion,
      /*actions=*/{&ChannelImpl::callSendCallback});
}

void ChannelImpl::writeDescriptor(SendOpIter opIter) {
  SendOperation& op = *opIter;

  auto nopHolder = std::make_shared<NopHolder<Descriptor>>();
  Descriptor& nopDescriptor = nopHolder->getObject();
  static_assert(std::is_pointer<cudaEvent_t>::value, "");
  static_assert(std::is_pointer<cudaStream_t>::value, "");
<<<<<<< HEAD
  nopDescriptor.isSrcCudaBuffer = op.isCudaBuffer;
=======
  nopDescriptor.startEvent = reinterpret_cast<uintptr_t>(op.startEv.raw());
  nopDescriptor.srcDeviceIdx = op.deviceIdx;
>>>>>>> 1419586a
  nopDescriptor.srcPtr = reinterpret_cast<uintptr_t>(op.ptr);
  if (op.isCudaBuffer) {
    TP_DCHECK(op.event.has_value());
    nopDescriptor.event = reinterpret_cast<uintptr_t>(op.event->raw());
    nopDescriptor.srcDeviceIdx = op.deviceIdx;
    nopDescriptor.srcStream = reinterpret_cast<uintptr_t>(op.stream);
  }

  TP_VLOG(6) << "Channel " << id_ << " is writing descriptor (#"
             << op.sequenceNumber << ")";
  descriptorConnection_->write(
      *nopHolder,
      callbackWrapper_([sequenceNumber{op.sequenceNumber},
                        nopHolder](ChannelImpl& impl) {
        TP_VLOG(6) << "Channel " << impl.id_ << " done writing descriptor (#"
                   << sequenceNumber << ")";
      }));
}

void ChannelImpl::readCompletion(SendOpIter opIter) {
  SendOperation& op = *opIter;

  TP_VLOG(6) << "Channel " << id_ << " is reading completion (#"
             << op.sequenceNumber << ")";
  completionConnection_->read(
      nullptr,
      0,
      callbackWrapper_([opIter](
                           ChannelImpl& impl,
                           const void* /* unused */,
                           size_t /* unused */) {
        TP_VLOG(6) << "Channel " << impl.id_ << " done reading completion (#"
                   << opIter->sequenceNumber << ")";
        opIter->doneReadingCompletion = true;
        impl.sendOps_.advanceOperation(opIter);
      }));
}

void ChannelImpl::callSendCallback(SendOpIter opIter) {
  SendOperation& op = *opIter;

  op.callback(error_);
  // Reset callback to release the resources it was holding.
  op.callback = nullptr;
}

void ChannelImpl::recvImplFromLoop(
    uint64_t sequenceNumber,
    Buffer buffer,
    size_t length,
    TRecvCallback callback) {
  if (buffer.device().type == kCudaDeviceType) {
    int deviceIdx = cudaDeviceForPointer(
        context_->getCudaLib(), buffer.unwrap<CudaBuffer>().ptr);
    RecvOpIter opIter = recvOps_.emplaceBack(
        sequenceNumber,
        deviceIdx,
        buffer.unwrap<CudaBuffer>(),
        length,
        std::move(callback));

    recvOps_.advanceOperation(opIter);
  } else if (buffer.device().type == kCpuDeviceType) {
    RecvOpIter opIter = recvOps_.emplaceBack(
        sequenceNumber,
        buffer.unwrap<CpuBuffer>(),
        length,
        std::move(callback));

    recvOps_.advanceOperation(opIter);
  } else {
    TP_THROW_ASSERT() << "Unsupported device " << buffer.device().toString();
  }
}

void ChannelImpl::advanceRecvOperation(
    RecvOpIter opIter,
    RecvOperation::State prevOpState) {
  TP_DCHECK(context_->inLoop());

  RecvOperation& op = *opIter;

  recvOps_.attemptTransition(
      opIter,
      /*from=*/RecvOperation::UNINITIALIZED,
      /*to=*/RecvOperation::FINISHED,
      /*cond=*/error_ || op.length == 0,
      /*actions=*/{&ChannelImpl::callRecvCallback});

  // Needs to go after previous op to ensure predictable and consistent ordering
  // of read calls on the descriptor control connection.
  recvOps_.attemptTransition(
      opIter,
      /*from=*/RecvOperation::UNINITIALIZED,
      /*to=*/RecvOperation::READING_DESCRIPTOR,
      /*cond=*/!error_ && prevOpState >= RecvOperation::READING_DESCRIPTOR,
      /*actions=*/{&ChannelImpl::readDescriptor});

  recvOps_.attemptTransition(
      opIter,
      /*from=*/RecvOperation::READING_DESCRIPTOR,
      /*to=*/RecvOperation::FINISHED,
      /*cond=*/error_ && op.doneReadingDescriptor,
      /*actions=*/{&ChannelImpl::callRecvCallback});

  // Needs to go after previous op to ensure predictable and consistent ordering
  // of write calls on the completion control connection.
  recvOps_.attemptTransition(
      opIter,
      /*from=*/RecvOperation::READING_DESCRIPTOR,
      /*to=*/RecvOperation::FINISHED,
      /*cond=*/!error_ && op.doneReadingDescriptor &&
          prevOpState >= RecvOperation::FINISHED,
      /*actions=*/
      {&ChannelImpl::waitOnStartEventAndCopyAndSyncWithSourceStream,
       &ChannelImpl::callRecvCallback,
       &ChannelImpl::writeCompletion});
}

void ChannelImpl::readDescriptor(RecvOpIter opIter) {
  RecvOperation& op = *opIter;

  TP_VLOG(6) << "Channel " << id_ << " is reading descriptor (#"
             << op.sequenceNumber << ")";
  auto nopHolderIn = std::make_shared<NopHolder<Descriptor>>();
  descriptorConnection_->read(
      *nopHolderIn, callbackWrapper_([opIter, nopHolderIn](ChannelImpl& impl) {
        TP_VLOG(6) << "Channel " << impl.id_ << " done reading descriptor (#"
                   << opIter->sequenceNumber << ")";
        opIter->doneReadingDescriptor = true;
        if (!impl.error_) {
          Descriptor& nopDescriptor = nopHolderIn->getObject();
          static_assert(std::is_pointer<cudaEvent_t>::value, "");
          static_assert(std::is_pointer<cudaStream_t>::value, "");
<<<<<<< HEAD
          opIter->isSrcCudaBuffer = nopDescriptor.isSrcCudaBuffer;
=======
          opIter->startEvent =
              reinterpret_cast<cudaEvent_t>(nopDescriptor.startEvent);
>>>>>>> 1419586a
          opIter->srcPtr = reinterpret_cast<const void*>(nopDescriptor.srcPtr);
          if (opIter->isSrcCudaBuffer) {
            opIter->event = reinterpret_cast<cudaEvent_t>(nopDescriptor.event);
            opIter->srcDeviceIdx = nopDescriptor.srcDeviceIdx;
            opIter->srcStream =
                reinterpret_cast<cudaStream_t>(nopDescriptor.srcStream);
          }
        }
        impl.recvOps_.advanceOperation(opIter);
      }));
}

void ChannelImpl::waitOnStartEventAndCopyAndSyncWithSourceStream(
    RecvOpIter opIter) {
  RecvOperation& op = *opIter;

  TP_VLOG(6) << "Channel " << id_ << " is copying payload (#"
             << op.sequenceNumber << ")";
  if (op.isSrcCudaBuffer && op.isCudaBuffer) {
    CudaDeviceGuard guard(op.deviceIdx);
    TP_CUDA_CHECK(cudaStreamWaitEvent(op.stream, op.event, 0));
    TP_CUDA_CHECK(cudaMemcpyAsync(
        op.ptr, op.srcPtr, op.length, cudaMemcpyDeviceToDevice, op.stream));
    {
      CudaDeviceGuard guard(op.srcDeviceIdx);
      TP_CUDA_CHECK(cudaEventRecord(op.event, op.stream));
      TP_CUDA_CHECK(cudaStreamWaitEvent(op.srcStream, op.event, 0));
    }
  } else if (op.isSrcCudaBuffer && !op.isCudaBuffer) {
    // TODO: This call blocks the host thread, defer it to an other thread.
    TP_CUDA_CHECK(cudaMemcpyAsync(
        op.ptr, op.srcPtr, op.length, cudaMemcpyDeviceToHost, op.srcStream));
  } else if (!op.isSrcCudaBuffer && op.isCudaBuffer) {
    // TODO: This call can be made async but in that case we cannot call the
    // SendOperation's callback until the copy has completed.
    TP_CUDA_CHECK(
        cudaMemcpy(op.ptr, op.srcPtr, op.length, cudaMemcpyHostToDevice));
  } else {
    TP_THROW_ASSERT() << "Attempting CPU-to-CPU transfer with CudaXth";
  }
  TP_VLOG(6) << "Channel " << id_ << " done copying payload (#"
             << op.sequenceNumber << ")";
}

void ChannelImpl::callRecvCallback(RecvOpIter opIter) {
  RecvOperation& op = *opIter;

  op.callback(error_);
  // Reset callback to release the resources it was holding.
  op.callback = nullptr;
}

void ChannelImpl::writeCompletion(RecvOpIter opIter) {
  RecvOperation& op = *opIter;

  TP_VLOG(6) << "Channel " << id_ << " is writing completion (#"
             << op.sequenceNumber << ")";
  completionConnection_->write(
      nullptr,
      0,
      callbackWrapper_([sequenceNumber{op.sequenceNumber}](ChannelImpl& impl) {
        TP_VLOG(6) << "Channel " << impl.id_ << " done writing completion (#"
                   << sequenceNumber << ")";
      }));
}

void ChannelImpl::handleErrorImpl() {
  sendOps_.advanceAllOperations();
  recvOps_.advanceAllOperations();

  descriptorConnection_->close();
  completionConnection_->close();

  context_->unenroll(*this);
}

} // namespace cuda_xth
} // namespace channel
} // namespace tensorpipe<|MERGE_RESOLUTION|>--- conflicted
+++ resolved
@@ -28,26 +28,18 @@
 namespace {
 
 struct Descriptor {
-<<<<<<< HEAD
   bool isSrcCudaBuffer;
-  uintptr_t event;
+  uintptr_t startEvent;
   uintptr_t srcPtr;
   int srcDeviceIdx;
   uintptr_t srcStream;
   NOP_STRUCTURE(
       Descriptor,
       isSrcCudaBuffer,
-      event,
+      startEvent,
       srcPtr,
       srcDeviceIdx,
       srcStream);
-=======
-  uintptr_t startEvent;
-  uintptr_t srcPtr;
-  int srcDeviceIdx;
-  uintptr_t srcStream;
-  NOP_STRUCTURE(Descriptor, startEvent, srcPtr, srcDeviceIdx, srcStream);
->>>>>>> 1419586a
 };
 
 } // namespace
@@ -64,13 +56,8 @@
       length(length),
       stream(stream),
       callback(std::move(callback)),
-<<<<<<< HEAD
-      event(tensorpipe::in_place, deviceIdx) {
-  event->record(stream);
-=======
-      startEv(deviceIdx) {
-  startEv.record(stream);
->>>>>>> 1419586a
+      startEv(tensorpipe::in_place, deviceIdx) {
+  startEv->record(stream);
 }
 
 SendOperation::SendOperation(void* ptr, size_t length, TSendCallback callback)
@@ -91,7 +78,6 @@
       stream(buffer.stream),
       callback(std::move(callback)) {}
 
-<<<<<<< HEAD
 RecvOperation::RecvOperation(
     CpuBuffer buffer,
     size_t length,
@@ -100,20 +86,6 @@
       ptr(buffer.ptr),
       length(length),
       callback(std::move(callback)) {}
-=======
-void RecvOperation::process() {
-  {
-    CudaDeviceGuard guard(deviceIdx);
-    TP_CUDA_CHECK(cudaStreamWaitEvent(stream, startEvent, 0));
-    TP_CUDA_CHECK(
-        cudaMemcpyAsync(ptr, srcPtr, length, cudaMemcpyDeviceToDevice, stream));
-  }
-
-  CudaEvent stopEv(deviceIdx);
-  stopEv.record(stream);
-  stopEv.wait(srcStream, srcDeviceIdx);
-}
->>>>>>> 1419586a
 
 ChannelImpl::ChannelImpl(
     ConstructorToken token,
@@ -202,16 +174,11 @@
   Descriptor& nopDescriptor = nopHolder->getObject();
   static_assert(std::is_pointer<cudaEvent_t>::value, "");
   static_assert(std::is_pointer<cudaStream_t>::value, "");
-<<<<<<< HEAD
   nopDescriptor.isSrcCudaBuffer = op.isCudaBuffer;
-=======
-  nopDescriptor.startEvent = reinterpret_cast<uintptr_t>(op.startEv.raw());
-  nopDescriptor.srcDeviceIdx = op.deviceIdx;
->>>>>>> 1419586a
   nopDescriptor.srcPtr = reinterpret_cast<uintptr_t>(op.ptr);
   if (op.isCudaBuffer) {
-    TP_DCHECK(op.event.has_value());
-    nopDescriptor.event = reinterpret_cast<uintptr_t>(op.event->raw());
+    TP_DCHECK(op.startEv.has_value());
+    nopDescriptor.startEvent = reinterpret_cast<uintptr_t>(op.startEv->raw());
     nopDescriptor.srcDeviceIdx = op.deviceIdx;
     nopDescriptor.srcStream = reinterpret_cast<uintptr_t>(op.stream);
   }
@@ -342,15 +309,11 @@
           Descriptor& nopDescriptor = nopHolderIn->getObject();
           static_assert(std::is_pointer<cudaEvent_t>::value, "");
           static_assert(std::is_pointer<cudaStream_t>::value, "");
-<<<<<<< HEAD
           opIter->isSrcCudaBuffer = nopDescriptor.isSrcCudaBuffer;
-=======
-          opIter->startEvent =
-              reinterpret_cast<cudaEvent_t>(nopDescriptor.startEvent);
->>>>>>> 1419586a
           opIter->srcPtr = reinterpret_cast<const void*>(nopDescriptor.srcPtr);
           if (opIter->isSrcCudaBuffer) {
-            opIter->event = reinterpret_cast<cudaEvent_t>(nopDescriptor.event);
+            opIter->startEv =
+                reinterpret_cast<cudaEvent_t>(nopDescriptor.startEvent);
             opIter->srcDeviceIdx = nopDescriptor.srcDeviceIdx;
             opIter->srcStream =
                 reinterpret_cast<cudaStream_t>(nopDescriptor.srcStream);
@@ -368,23 +331,21 @@
              << op.sequenceNumber << ")";
   if (op.isSrcCudaBuffer && op.isCudaBuffer) {
     CudaDeviceGuard guard(op.deviceIdx);
-    TP_CUDA_CHECK(cudaStreamWaitEvent(op.stream, op.event, 0));
+    TP_CUDA_CHECK(cudaStreamWaitEvent(op.stream, op.startEv, 0));
     TP_CUDA_CHECK(cudaMemcpyAsync(
         op.ptr, op.srcPtr, op.length, cudaMemcpyDeviceToDevice, op.stream));
-    {
-      CudaDeviceGuard guard(op.srcDeviceIdx);
-      TP_CUDA_CHECK(cudaEventRecord(op.event, op.stream));
-      TP_CUDA_CHECK(cudaStreamWaitEvent(op.srcStream, op.event, 0));
-    }
+
+    CudaEvent stopEv(op.deviceIdx);
+    stopEv.record(op.stream);
+    stopEv.wait(op.srcStream, op.srcDeviceIdx);
   } else if (op.isSrcCudaBuffer && !op.isCudaBuffer) {
     // TODO: This call blocks the host thread, defer it to an other thread.
     TP_CUDA_CHECK(cudaMemcpyAsync(
         op.ptr, op.srcPtr, op.length, cudaMemcpyDeviceToHost, op.srcStream));
   } else if (!op.isSrcCudaBuffer && op.isCudaBuffer) {
-    // TODO: This call can be made async but in that case we cannot call the
-    // SendOperation's callback until the copy has completed.
-    TP_CUDA_CHECK(
-        cudaMemcpy(op.ptr, op.srcPtr, op.length, cudaMemcpyHostToDevice));
+    TP_CUDA_CHECK(cudaMemcpyAsync(
+        op.ptr, op.srcPtr, op.length, cudaMemcpyHostToDevice, op.stream));
+    TP_CUDA_CHECK(cudaStreamSynchronize(op.stream));
   } else {
     TP_THROW_ASSERT() << "Attempting CPU-to-CPU transfer with CudaXth";
   }
